# Copyright [2013] Hewlett-Packard Development Company, L.P.

# Licensed under the Apache License, Version 2.0 (the "License");
# you may not use this file except in compliance with the License.
# You may obtain a copy of the License at
#
# http://www.apache.org/licenses/LICENSE-2.0
#
# Unless required by applicable law or agreed to in writing, software
# distributed under the License is distributed on an "AS IS" BASIS,
# WITHOUT WARRANTIES OR CONDITIONS OF ANY KIND, either express or implied.
# See the License for the specific language governing permissions and
# limitations under the License.

"""Model classes that form the core of snapshots functionality."""

from oslo_log import log as logging
import json

from trove.common import cfg
from trove.common import exception
from trove.db.models import DatabaseModelBase

CONF = cfg.CONF
LOG = logging.getLogger(__name__)


class Metadata(object):

    @classmethod
    def list(cls, resource_type, resource_id, exclude=False):
        """
        List All Metadata Records.
        :param cls:
        :param resource_type: TYPE of resource
        :param resource_id: ID of resource
        :param exclude: exclude

        :return:
        """

        query = DBMetadata.query()
        filters = [
            DBMetadata.deleted == 0,
            DBMetadata.resource_id == resource_id,
            DBMetadata.resource_type == resource_type
        ]

        query = query.filter(*filters)
        metadatas = query.all()

        if exclude:
            dict_metadata = {}
            for metadata in metadatas:
<<<<<<< HEAD
                dict_metadata.update(
                    {metadata.key: json.loads(metadata.value)})
=======
                dict_metadata.update({metadata.key: metadata.value})
>>>>>>> 090c678a
            return dict_metadata

        return metadatas

    @classmethod
    def get(cls, resource_type, resource_id, key):
        """
        Show Metadata Item Details Records.
        :param cls:
        :param resource_type: TYPE of resource
        :param resource_id: ID of resource
        :param key: metadata key

        :return:
        """

        try:
            return DBMetadata.find_by(
                deleted=False,
                resource_id=resource_id,
                resource_type=resource_type,
                key=key)

        except exception.NotFound:
            raise exception.MetadataKeyForResourceNotFound(
                key=key,
                resource_type=resource_type,
                resource_id=resource_id)

    @classmethod
    def create(cls, project_id, resource_type, resource_id, data):
        """
        Create or Update Metadata Items Records.
        :param cls:
        :param project_id: project_id
        :param resource_type: TYPE of resource
        :param resource_id: ID of resource
        :param data: metadata items

        :return:
        """

        metadatas = []

        for key, value in data.items():
            try:
                cls.get(
                    resource_type=resource_type,
                    resource_id=resource_id,
                    key=key)
                raise exception.MetadataKeyForResourceExist(
                    key=key,
                    resource_type=resource_type,
                    resource_id=resource_id
                )
            except exception.NotFound:
                metadatas.append(DBMetadata.create(
                    resource_type=resource_type,
                    resource_id=resource_id,
                    project_id=project_id,
                    key=key,
                    value=json.dumps(value)
                ))

        return metadatas

    @classmethod
    def delete(cls, project_id, resource_type, resource_id, key=None):
        """
        Delete Metadata Item Records.
        :param cls:
        :param project_id: project_id
        :param resource_type: TYPE of resource
        :param resource_id: ID of resource
        :param key: metadata key

        :return:
        """

        query = DBMetadata.query()
        filters = [DBMetadata.deleted == 0,
                   DBMetadata.resource_type == resource_type,
                   DBMetadata.resource_id == resource_id,
                   DBMetadata.project_id == project_id]

        if key:
            filters.append(DBMetadata.key == key)

        query = query.filter(*filters)
        return query.update({"deleted": True})

    @classmethod
    def edit(cls, project_id, resource_type, resource_id, key, value):
        """
        Create Or Update Metadata Item Records.
        :param cls:
        :param project_id: project_id
        :param resource_type: TYPE of resource
        :param resource_id: ID of resource
        :param key: metadata key
        :param value: metadata value

        :return:
        """

        try:
            cls.get(
                resource_type=resource_type,
                resource_id=resource_id,
                key=key
            )

            query = DBMetadata.query()
            query = query.filter_by(
                resource_type=resource_type,
                resource_id=resource_id,
                project_id=project_id,
                key=key,
                deleted=False
            )
            return query.update({"value": json.dumps(value)})

        except exception.NotFound:
            return DBMetadata.create(
                resource_type=resource_type,
                resource_id=resource_id,
                project_id=project_id,
                key=key,
                value=json.dumps(value)
            )

    @classmethod
    def update(cls, project_id, resource_type, resource_id, data):
        """
        Replace Metadata Items Records.
        :param cls:
        :param project_id: project_id
        :param resource_type: TYPE of resource
        :param resource_id: ID of resource
        :param data: metadata items

        :return:
        """

        for key, value in data.items():
            cls.edit(
                resource_type=resource_type,
                resource_id=resource_id,
                project_id=project_id,
                key=key,
                value=value
            )


class DBMetadata(DatabaseModelBase):
    """A table for metadata records."""
    _data_fields = ['id', 'resource_type', 'resource_id', 'project_id', 'key',
                    'value', 'created', 'deleted', 'deleted_at', 'updated']
    _table_name = 'metadata'


def persisted_models():
    return {'metadata': DBMetadata}<|MERGE_RESOLUTION|>--- conflicted
+++ resolved
@@ -1,4 +1,4 @@
-# Copyright [2013] Hewlett-Packard Development Company, L.P.
+# Copyright 2021 Bizflycloud.
 
 # Licensed under the Apache License, Version 2.0 (the "License");
 # you may not use this file except in compliance with the License.
@@ -17,6 +17,8 @@
 from oslo_log import log as logging
 import json
 
+from sqlalchemy import desc
+
 from trove.common import cfg
 from trove.common import exception
 from trove.db.models import DatabaseModelBase
@@ -28,45 +30,56 @@
 class Metadata(object):
 
     @classmethod
-    def list(cls, resource_type, resource_id, exclude=False):
+    def list(cls, project_id, context=None, resource_type=None,
+             resource_id=None, key=None, value=None, all_projects=None,
+             exclude=False):
         """
         List All Metadata Records.
         :param cls:
-        :param resource_type: TYPE of resource
-        :param resource_id: ID of resource
+        :param project_id: tenant_id
+        :param context:
+        :param resource_type: TYPE of resource
+        :param resource_id: ID of resource
+        :param key: ID of resource
+        :param value: ID of resource
+        :param all_projects: option
         :param exclude: exclude
 
         :return:
         """
 
         query = DBMetadata.query()
-        filters = [
-            DBMetadata.deleted == 0,
-            DBMetadata.resource_id == resource_id,
-            DBMetadata.resource_type == resource_type
-        ]
+        filters = [DBMetadata.deleted == 0]
+
+        if not all_projects:
+            filters.append(DBMetadata.project_id == project_id)
+        if resource_id:
+            filters.append(DBMetadata.resource_id == resource_id)
+        if resource_type:
+            filters.append(DBMetadata.resource_type == resource_type)
+        if key:
+            filters.append(DBMetadata.key == key)
+        if value:
+            filters.append(DBMetadata.value == value)
 
         query = query.filter(*filters)
-        metadatas = query.all()
 
         if exclude:
             dict_metadata = {}
+            metadatas = query.all()
             for metadata in metadatas:
-<<<<<<< HEAD
                 dict_metadata.update(
                     {metadata.key: json.loads(metadata.value)})
-=======
-                dict_metadata.update({metadata.key: metadata.value})
->>>>>>> 090c678a
             return dict_metadata
 
-        return metadatas
-
-    @classmethod
-    def get(cls, resource_type, resource_id, key):
+        return cls._paginate(context, query)
+
+    @classmethod
+    def get(cls, project_id, resource_type, resource_id, key):
         """
         Show Metadata Item Details Records.
         :param cls:
+        :param project_id: tenant_id
         :param resource_type: TYPE of resource
         :param resource_id: ID of resource
         :param key: metadata key
@@ -77,6 +90,7 @@
         try:
             return DBMetadata.find_by(
                 deleted=False,
+                project_id=project_id,
                 resource_id=resource_id,
                 resource_type=resource_type,
                 key=key)
@@ -86,6 +100,27 @@
                 key=key,
                 resource_type=resource_type,
                 resource_id=resource_id)
+
+    @classmethod
+    def _paginate(cls, context, query):
+        """
+        Paginate the results of the base query.
+        We use limit/offset as the results need to be ordered by date
+        and not the primary key.
+        """
+        marker = int(context.marker or 0)
+        limit = int(context.limit or CONF.metadatas_page_size)
+        # order by 'updated DESC' to show the most recent backups first
+        query = query.order_by(desc(DBMetadata.updated))
+        # Apply limit/offset
+        query = query.limit(limit)
+        query = query.offset(marker)
+        # check if we need to send a marker for the next page
+        if query.count() < limit:
+            marker = None
+        else:
+            marker += limit
+        return query.all(), marker
 
     @classmethod
     def create(cls, project_id, resource_type, resource_id, data):
@@ -105,6 +140,7 @@
         for key, value in data.items():
             try:
                 cls.get(
+                    project_id=project_id,
                     resource_type=resource_type,
                     resource_id=resource_id,
                     key=key)
@@ -165,6 +201,7 @@
 
         try:
             cls.get(
+                project_id=project_id,
                 resource_type=resource_type,
                 resource_id=resource_id,
                 key=key
