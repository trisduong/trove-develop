--- conflicted
+++ resolved
@@ -313,51 +313,27 @@
 
     def _metadata_router(self, mapper):
         metadata_resource = MetadataController().create_resource()
-<<<<<<< HEAD
-        mapper.connect("/{tenant_id}/metadata",
-                       controller=metadata_resource,
-                       action="index",
-                       conditions={'method': ['GET']})
-        mapper.connect("/{tenant_id}/metadata",
-                       controller=metadata_resource,
-                       action="create",
-                       conditions={'method': ['POST']})
-        mapper.connect("/{tenant_id}/metadata/{id}",
-                       controller=metadata_resource,
-                       action="show",
-                       conditions={'method': ['GET']})
-        mapper.connect("/{tenant_id}/metadata/{id}",
-                       controller=metadata_resource,
-                       action="delete",
-                       conditions={'method': ['DELETE']})
-        mapper.connect("/{tenant_id}/metadata/{resource_id}",
+        mapper.connect("/{tenant_id}/metadatas",
+                       controller=metadata_resource,
+                       action="index",
+                       conditions={'method': ['GET']})
+        mapper.connect("/{tenant_id}/metadatas",
+                       controller=metadata_resource,
+                       action="create",
+                       conditions={'method': ['POST']})
+        mapper.connect("/{tenant_id}/metadatas/{id}",
+                       controller=metadata_resource,
+                       action="show",
+                       conditions={'method': ['GET']})
+        mapper.connect("/{tenant_id}/metadatas/{id}",
+                       controller=metadata_resource,
+                       action="delete",
+                       conditions={'method': ['DELETE']})
+        mapper.connect("/{tenant_id}/metadatas/{resource_id}",
                        controller=metadata_resource,
                        action="delete_resource_metadatas",
                        conditions={'method': ['DELETE']})
-        mapper.connect("/{tenant_id}/metadata/{id}",
-=======
-        mapper.connect("/{tenant_id}/metadatas",
-                       controller=metadata_resource,
-                       action="index",
-                       conditions={'method': ['GET']})
-        mapper.connect("/{tenant_id}/metadatas",
-                       controller=metadata_resource,
-                       action="create",
-                       conditions={'method': ['POST']})
         mapper.connect("/{tenant_id}/metadatas/{id}",
-                       controller=metadata_resource,
-                       action="show",
-                       conditions={'method': ['GET']})
-        mapper.connect("/{tenant_id}/metadatas/{id}",
-                       controller=metadata_resource,
-                       action="delete",
-                       conditions={'method': ['DELETE']})
-        mapper.connect("/{tenant_id}/metadatas/{resource_id}",
-                       controller=metadata_resource,
-                       action="delete_resource_metadatas",
-                       conditions={'method': ['DELETE']})
-        mapper.connect("/{tenant_id}/metadatas/{id}",
->>>>>>> dbae3a89
                        controller=metadata_resource,
                        action="edit",
                        conditions={'method': ['PATCH']})
